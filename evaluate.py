import numpy as np
import pandas as pd
import scipy
from sklearn.metrics.pairwise import euclidean_distances
from sklearn.metrics.pairwise import cosine_similarity
from sklearn.metrics import f1_score
from sklearn.metrics import roc_auc_score
from sklearn.model_selection import StratifiedKFold
from sklearn.linear_model import LogisticRegression
from goatools.base import download_ncbi_associations
from goatools.anno.genetogo_reader import Gene2GoReader
import utils

import os


gene2go = download_ncbi_associations()
objanno = Gene2GoReader(gene2go, taxids=[9606], go2geneids=True)
<<<<<<< HEAD
go2geneIDs = objanno.get_goid2dbids(objanno.associations) # this is a dict. Keys are GO IDs, values are gene_IDs of the genes that are associated to that GO term
geneID2GO = objanno.get_dbid2goids(objanno.associations)
genes_in_GO = list(geneID2GO.keys())  # these are entrez_ids
=======
go2geneIDs = objanno.get_goid2dbids(objanno.associations)  # this is a dict. Keys are GO IDs, values are gene_IDs of the genes that are associated to that GO term

>>>>>>> 719cc226


def distance_df(emb_df, metric='euclidean'):
    """Creates a distance matrix for a given embedding DataFrame.

    Args:
        emb_df (DataFrame): A DataFrame of shape (n_probes, n_features)
        metric (str, optional): Distance metric, defaults to 'euclidean'. Can also compute cosine similarity.

    Returns:
        dist (DataFrame): A square DataFrame of shape (n_probes, n_probes)
    """
    if metric == 'euclidean':
        #dist = euclidean_distances(emb_df)
        #dist = euclidean_distances(emb_df, emb_df)
        dist = euclidean_distances(emb_df.iloc[:, 1:], emb_df.iloc[:, 1:])
    elif metric == 'cosine':
        dist = cosine_similarity(emb_df)

    dist = pd.DataFrame(dist)
    dist.index = emb_df.index
    dist.columns = emb_df.index

    return dist


def get_proportion_first_match(emb_df, metric='euclidean'):
    """Operates on probe embedding and checks to see if nearest probe judged by distance metric is of another probe for the same gene.

    Args:
        emb_df (pd.DataFrame): A DataFrame of shape (n_samples, n_features)
        metric (str, optional): Distance metric, defaults to 'euclidean'. Can also compute cosine similarity.

    Returns:
        float: proportion of probes that match to another probe of the same gene
    """
    dist = distance_df(emb_df, metric=metric)

    if metric == 'euclidean':
        np.fill_diagonal(dist.values, float('inf'))
        closest_indexes = dist.idxmin(axis=1, skipna=True).reset_index()
    elif metric == 'cosine':
        np.fill_diagonal(dist.values, float('0'))
        closest_indexes = dist.idxmax(axis=1, skipna=True).reset_index()

    closest_indexes.columns = ['probe_id', 'neighbor']
    closest_indexes['gene_id'] = closest_indexes.probe_id.map(probe_map)
    closest_indexes['nearest_gene'] = closest_indexes.neighbor.map(probe_map)
    proportion_closest_match = closest_indexes[closest_indexes.gene_id == closest_indexes.nearest_gene].shape[0] / closest_indexes.shape[0]

    return proportion_closest_match


def get_closest_probes(emb_df, probe_id, metric='euclidean'):
    dist = distance_df(emb_df, metric=metric)
    dist.index.name = 'probe_id'

    result = dist[dist.index == probe_id].iloc[0, :].sort_values()
    result = result.reset_index()
    result['gene'] = result.probe_id.map(probe_map)

    return result


def calc_probe_match_auc(emb_df, mask, probe_map='default', metric='euclidean'):
    """Calculates AUC where matches are for different probes of same gene symbol.

    Args:
        emb_df (pd.DataFrame): A DataFrame of shape (n_samples, n_features)
        probe_map (str, optional): Mapping of probes to gene symbols. Default is from Allen fetal brain.
        metric (str, optional): Defaults to 'euclidean'.

    Returns:
        auc (float)
    """

    if probe_map == 'default':
        probe_ids = pd.read_csv('./data/raw/allen_human_fetal_brain/lmd_matrix_12566/rows_metadata.csv', usecols=['probeset_name', 'gene_symbol'])
        probe_ids = probe_ids.set_index('probeset_name').to_dict()['gene_symbol']

    elif probe_map == 'reannotator':
        # the following is to map probes in the same manner as was done while training NN/embeddings
        probe_ids = pd.read_table('./data/raw/gene_symbol_annotations/AllenInstitute_custom_Agilent_Array.txt', sep='\t')
        probe_ids = probe_ids.rename(columns={'#PROBE_ID': 'probe_id',
                                              'Gene_symbol': 'gene_symbol'}).loc[:, ['probe_id', 'gene_symbol']]
        probe_ids.gene_symbol = probe_ids.gene_symbol.str.split(';').str[0]
        probe_ids = probe_ids.set_index('probe_id').to_dict()['gene_symbol']
    else:
        raise ValueError("Error: specify probe_map as either 'default' or 'reannotator'.")

    dist = distance_df(emb_df)
    dist.index.name = 'probe_id'
    np.fill_diagonal(dist.values, float('inf'))
    #dist.drop('#na#', inplace=True)
    #dist.drop('#na#', axis=1, inplace=True)
    dist = dist.sort_index(axis=0).sort_index(axis=1)
    #mask = mask.sort_index(axis=0).sort_index(axis=1)

    values = dist.values
    i, j = np.tril_indices_from(values, k=-1)
    pairwise_dists = pd.DataFrame.from_dict({'probe_id1':dist.index[i],
                                             'probe_id2': dist.columns[j],
                                             'distance': values[i, j]})

    pairwise_dists['gene1'] = pairwise_dists['probe_id1'].map(probe_ids)
    pairwise_dists['gene2'] = pairwise_dists['probe_id2'].map(probe_ids)
    pairwise_dists['same_gene'] = pairwise_dists['gene1'] == pairwise_dists['gene2']

    y_score = pairwise_dists.distance
    y_true = pairwise_dists.same_gene

    if metric == 'euclidean':
        auc = 1 - metrics.roc_auc_score(y_true, y_score)
    else:
        auc = metrics.roc_auc_score(y_true, y_score)

    return auc


def get_GO_presence_labels(genes_of_interest, min_GO_size=200, max_GO_size=300):
    """Creates a dataframe of GO-group presence for a list of genes.

    Args:
        genes_of_interest : must be iterable of entrez_gene_ids
        min_GO_size (int, optional): Min num of genes in GO group to be included. Defaults to 200.
        max_GO_size (int, optional): Max num of genes in GO group to be included. Defaults to 300.

    Returns:
        pd.DataFrame : df where index is entrezgene, columns are GO group with TRUE/FALSE presence values.
    """
    genes = pd.Series(genes_of_interest)
    go_group_presence = {}

    for GO in go2geneIDs:
        gene_ids = go2geneIDs[GO]
<<<<<<< HEAD
        
        # boolean vector (length is num of genes in embedding)
        in_go_group_vector = genes.isin(gene_ids)
        
        if (in_go_group_vector.sum() > min_GO_size) & (in_go_group_vector.sum() < max_GO_size):
            go_group_presence[GO] = in_go_group_vector

=======
        if (len(gene_ids) > min_GO_size) & (len(gene_ids) < max_GO_size):
            in_go_group_vector = genes.isin(gene_ids)
            print ("in go group vector is: ", in_go_group_vector)

            percent_present = in_go_group_vector.sum() / len(in_go_group_vector)                
            if percent_present >= threshold_present:
                go_group_presence[GO] = in_go_group_vector
            if verbose:
                #print(f'{GO} {percent_present:.4f}')
                print ("{}    {}".format(GO, percent_present))
                if percent_present < threshold_present:
                    #print(f'GO group: {GO} not included')
                    print ("Go group: {} not included".format(GO))



>>>>>>> 719cc226
    print ("GO group presence dict is: ", go_group_presence)
    result = pd.DataFrame(go_group_presence)
    result.index = genes
    result.index.name = 'entrezgene'


    print ("final result is: ", result)
    return result


def filter_embedding_for_genes_in_GO(embedding, index_type='gene_symbol'):
    """Filters an embedding to only keep rows where genes have an annotation in GO.

    Args:
        embedding (pd.DataFrame): A DataFrame of shape (n_genes, n_dims)
        index_type (str, optional): Defaults to 'gene_symbol'.

    Returns:
        embedding (pd.DataFrame): A DataFrame of shape (n_genes, n_dims)
    """
    gene_entrez_map = pd.read_csv(
        './data/raw/allen_human_fetal_brain/lmd_matrix_12566/rows_metadata.csv', usecols=['entrez_id', 'gene_symbol'])
    gene_entrez_map = gene_entrez_map.dropna(
        subset=['entrez_id']).drop_duplicates(subset=['entrez_id'])

    gene_entrez_map = gene_entrez_map[gene_entrez_map.entrez_id.isin(
        genes_in_GO)]

    if index_type == 'gene_symbol':
        return embedding[embedding.index.isin(gene_entrez_map.gene_symbol)]
    else:
        return embedding[embedding.index.isin(gene_entrez_map.entrez_id)]


def merge_embedding_with_GO_labels(emb_df, GO_df):
    """Merges a gene_embedding with GO group presence df.

    Embedding cols are prefixed with emb_, while potential GO presence columns are prefixed with GO:

    Args:
        emb_df (pd.DataFrame): emb_df.index is gene_symbol
        GO_df (pd.DataFrame): GO_df.index is entrezgene

    Returns:
        (pd.DataFrame): Multi-index gene embedding with columns for GO presence concatenated.
    """
    # get df with gene_symbols and entrez_ids from fetal data (more updated than adult probes data)
    all_genes = pd.read_csv(
        './data/raw/allen_human_fetal_brain/lmd_matrix_12566/rows_metadata.csv')
    all_genes = all_genes[~((all_genes.gene_symbol.str.startswith('A_')) | (
        all_genes.gene_symbol.str.startswith('CUST_')))].gene_symbol.drop_duplicates()
    all_genes_w_entrez = utils.genesymbols_2_entrezids(all_genes)

    emb_df = emb_df.add_prefix('emb_')
    df = emb_df.merge(all_genes_w_entrez, left_index=True,
                      right_on='gene_symbol')
    df = df.merge(GO_df, left_on='entrez_id', right_index=True)

    return df.set_index(['entrez_id', 'gene_symbol'])


def perform_GOclass_eval(embedding_df,
                         index_type='gene_symbol',
                         min_GO_size=200,
                         max_GO_size=300,
                         n_splits=5,
                         n_jobs=-1):

    if index_type == 'gene_symbol':
        embedding_df = filter_embedding_for_genes_in_GO(
            embedding_df, index_type='gene_symbol')
        entrez_genelist = utils.genesymbols_2_entrezids(embedding_df.index)
        GO_df = get_GO_presence_labels(
            genes_of_interest=entrez_genelist.entrez_id, min_GO_size=min_GO_size, max_GO_size=max_GO_size)

    elif index_type == 'entrez_id':
        embedding_df = filter_embedding_for_genes_in_GO(
            embedding_df, index_type='entrez_id')
        GO_df = get_GO_presence_labels(
            genes_of_interest=embedding_df.index, min_GO_size=min_GO_size, max_GO_size=max_GO_size)
    else:
        raise ValueError(
            "Error: specify index type as either 'gene_symbol' or 'entrez_id'.")

    # merge the embedding and GO_df to ensure they have same index
    # returns a multi-index df with gene_symbol and entrez_id
    merged_df = merge_embedding_with_GO_labels(emb_df=embedding_df, GO_df=GO_df)
    X = merged_df.loc[:, merged_df.columns.str.startswith('emb_')]
    y = merged_df.loc[:, merged_df.columns.str.startswith('GO:')]
<<<<<<< HEAD


    print(f'There are {y.shape[1]} GO groups that will be evaluated.')
=======
    
    #print(f'There are {y.shape[1]} GO groups that will be evaluated.')
    print ("there are ")
    
>>>>>>> 719cc226
    GO_SCORES = []
    skf = StratifiedKFold(n_splits=n_splits)

    for GOlabel in y:
        print('--'*50)
        print(GOlabel)
        y_GO = y.loc[:, GOlabel]

        for i, (train_idx, test_idx) in enumerate(skf.split(X, y_GO)):
            model = LogisticRegression(penalty='none', n_jobs=n_jobs)
            X_train = X.iloc[train_idx, :]
            y_train = y_GO.iloc[train_idx]
            X_test = X.iloc[test_idx, :]
            y_test = y_GO.iloc[test_idx]

            model.fit(X_train, y_train)

            # Extract predictions from fitted model
            preds = model.predict(X_test)
            # probs for classes ordered in same manner as model.classes_
            # model.classes_  >>  array([False,  True])
            probas = pd.DataFrame(model.predict_proba(
                X_test), columns=model.classes_)

            # Get metrics for each model
            f1 = f1_score(y_test, preds)
            auc = roc_auc_score(y_test, probas[True])
            measures = {'GO_group': GOlabel,
                        'iteration': i,
                        'f1': f1,
                        'AUC': auc}
            #print(f"Fold:{i} F1:{f1} AUC:{auc}")
            print ("Fold")
            GO_SCORES.append(measures)
<<<<<<< HEAD

=======
            
>>>>>>> 719cc226
    return pd.DataFrame(GO_SCORES)



if __name__ == "__main__":

    embed_file_name =  "validation_embeddings_image_level.csv"
    path_to_embed = os.path.join("/Users/pegah_abed/Documents/Embedding_Evaluation/embed_eval", embed_file_name)
    emb_df = pd.read_csv(path_to_embed)
    print ("number of images: ", len(emb_df))

    #dist_matrix = distance_df(emb_df)
    #print ("number of rows: ", len(dist_matrix))
    #dist_matrix.to_csv(os.path.join("/Users/pegah_abed/Documents/Embedding_Evaluation/embed_eval", "distance_matrix_3.csv"))

    get_proportion_first_match(emb_df)
<|MERGE_RESOLUTION|>--- conflicted
+++ resolved
@@ -16,14 +16,9 @@
 
 gene2go = download_ncbi_associations()
 objanno = Gene2GoReader(gene2go, taxids=[9606], go2geneids=True)
-<<<<<<< HEAD
 go2geneIDs = objanno.get_goid2dbids(objanno.associations) # this is a dict. Keys are GO IDs, values are gene_IDs of the genes that are associated to that GO term
 geneID2GO = objanno.get_dbid2goids(objanno.associations)
 genes_in_GO = list(geneID2GO.keys())  # these are entrez_ids
-=======
-go2geneIDs = objanno.get_goid2dbids(objanno.associations)  # this is a dict. Keys are GO IDs, values are gene_IDs of the genes that are associated to that GO term
-
->>>>>>> 719cc226
 
 
 def distance_df(emb_df, metric='euclidean'):
@@ -159,7 +154,6 @@
 
     for GO in go2geneIDs:
         gene_ids = go2geneIDs[GO]
-<<<<<<< HEAD
         
         # boolean vector (length is num of genes in embedding)
         in_go_group_vector = genes.isin(gene_ids)
@@ -167,24 +161,7 @@
         if (in_go_group_vector.sum() > min_GO_size) & (in_go_group_vector.sum() < max_GO_size):
             go_group_presence[GO] = in_go_group_vector
 
-=======
-        if (len(gene_ids) > min_GO_size) & (len(gene_ids) < max_GO_size):
-            in_go_group_vector = genes.isin(gene_ids)
-            print ("in go group vector is: ", in_go_group_vector)
-
-            percent_present = in_go_group_vector.sum() / len(in_go_group_vector)                
-            if percent_present >= threshold_present:
-                go_group_presence[GO] = in_go_group_vector
-            if verbose:
-                #print(f'{GO} {percent_present:.4f}')
-                print ("{}    {}".format(GO, percent_present))
-                if percent_present < threshold_present:
-                    #print(f'GO group: {GO} not included')
-                    print ("Go group: {} not included".format(GO))
-
-
-
->>>>>>> 719cc226
+
     print ("GO group presence dict is: ", go_group_presence)
     result = pd.DataFrame(go_group_presence)
     result.index = genes
@@ -274,16 +251,10 @@
     merged_df = merge_embedding_with_GO_labels(emb_df=embedding_df, GO_df=GO_df)
     X = merged_df.loc[:, merged_df.columns.str.startswith('emb_')]
     y = merged_df.loc[:, merged_df.columns.str.startswith('GO:')]
-<<<<<<< HEAD
 
 
     print(f'There are {y.shape[1]} GO groups that will be evaluated.')
-=======
-    
-    #print(f'There are {y.shape[1]} GO groups that will be evaluated.')
-    print ("there are ")
-    
->>>>>>> 719cc226
+
     GO_SCORES = []
     skf = StratifiedKFold(n_splits=n_splits)
 
@@ -318,11 +289,7 @@
             #print(f"Fold:{i} F1:{f1} AUC:{auc}")
             print ("Fold")
             GO_SCORES.append(measures)
-<<<<<<< HEAD
-
-=======
-            
->>>>>>> 719cc226
+
     return pd.DataFrame(GO_SCORES)
 
 
